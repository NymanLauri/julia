--- conflicted
+++ resolved
@@ -852,13 +852,8 @@
 
 float(A::AbstractArray{<:AbstractFloat}) = A
 
-<<<<<<< HEAD
-function float{T}(A::AbstractArray{T})
+function float(A::AbstractArray{T}) where T
     if !isconcrete(T)
-=======
-function float(A::AbstractArray{T}) where T
-    if !isleaftype(T)
->>>>>>> fe09a7b5
         error("`float` not defined on abstractly-typed arrays; please convert to a more specific type")
     end
     convert(AbstractArray{typeof(float(zero(T)))}, A)
