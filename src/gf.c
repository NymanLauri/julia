--- conflicted
+++ resolved
@@ -1470,15 +1470,7 @@
 JL_CALLABLE(jl_f_make_callback)
 {
     JL_TYPECHK("make_callback",function,args[0]);
-<<<<<<< HEAD
     JL_GC_PUSH(&args[0]);
-=======
-#ifdef ENVIRONMENT64
-    jl_value_t *t = jl_box_int64((size_t)args[0]);
-#else
-    jl_value_t *t = jl_box_int32((size_t)args[0]);
-#endif
->>>>>>> 8b2beae5
     jl_gc_preserve(args[0]);
     JL_GC_POP();
     return args[0];
